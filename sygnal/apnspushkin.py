# -*- coding: utf-8 -*-
# Copyright 2014 OpenMarket Ltd
# Copyright 2017 Vector Creations Ltd
# Copyright 2019-2020 The Matrix.org Foundation C.I.C.
#
# Licensed under the Apache License, Version 2.0 (the "License");
# you may not use this file except in compliance with the License.
# You may obtain a copy of the License at
#
#     http://www.apache.org/licenses/LICENSE-2.0
#
# Unless required by applicable law or agreed to in writing, software
# distributed under the License is distributed on an "AS IS" BASIS,
# WITHOUT WARRANTIES OR CONDITIONS OF ANY KIND, either express or implied.
# See the License for the specific language governing permissions and
# limitations under the License.
import asyncio
import base64
import copy
import logging
import os
from datetime import timezone
from typing import Dict
from uuid import uuid4

import aioapns
from aioapns import APNs, NotificationRequest
from cryptography.hazmat.backends import default_backend
from cryptography.x509 import load_pem_x509_certificate
from opentracing import logs, tags
from prometheus_client import Counter, Gauge, Histogram
from twisted.internet.defer import Deferred

from sygnal import apnstruncate
from sygnal.exceptions import (
    NotificationDispatchException,
    PushkinSetupException,
    TemporaryNotificationDispatchException,
)
from sygnal.helper.proxy.proxy_asyncio import ProxyingEventLoopWrapper
from sygnal.notifications import ConcurrencyLimitedPushkin
from sygnal.utils import NotificationLoggerAdapter, twisted_sleep

logger = logging.getLogger(__name__)

SEND_TIME_HISTOGRAM = Histogram(
    "sygnal_apns_request_time", "Time taken to send HTTP request to APNS"
)

ACTIVE_REQUESTS_GAUGE = Gauge(
    "sygnal_active_apns_requests", "Number of APNS requests in flight"
)

RESPONSE_STATUS_CODES_COUNTER = Counter(
    "sygnal_apns_status_codes",
    "Number of HTTP response status codes received from APNS",
    labelnames=["pushkin", "code"],
)

CERTIFICATE_EXPIRATION_GAUGE = Gauge(
    "sygnal_client_cert_expiry",
    "The expiry date of the client certificate in seconds since the epoch",
    labelnames=["pushkin"],
)


class ApnsPushkin(ConcurrencyLimitedPushkin):
    """
    Relays notifications to the Apple Push Notification Service.
    """

    # Errors for which the token should be rejected
    TOKEN_ERROR_REASON = "Unregistered"
    TOKEN_ERROR_CODE = 410

    MAX_TRIES = 3
    RETRY_DELAY_BASE = 10

    MAX_FIELD_LENGTH = 1024
    MAX_JSON_BODY_SIZE = 4096

    UNDERSTOOD_CONFIG_FIELDS = {
        "type",
        "platform",
        "certfile",
        "team_id",
        "key_id",
        "keyfile",
        "topic",
    } | ConcurrencyLimitedPushkin.UNDERSTOOD_CONFIG_FIELDS

    def __init__(self, name, sygnal, config):
        super().__init__(name, sygnal, config)

        nonunderstood = set(self.cfg.keys()).difference(self.UNDERSTOOD_CONFIG_FIELDS)
        if len(nonunderstood) > 0:
            logger.warning(
                "The following configuration fields are not understood: %s",
                nonunderstood,
            )

        platform = self.get_config("platform")
        if not platform or platform == "production" or platform == "prod":
            self.use_sandbox = False
        elif platform == "sandbox":
            self.use_sandbox = True
        else:
            raise PushkinSetupException(f"Invalid platform: {platform}")

        certfile = self.get_config("certfile")
        keyfile = self.get_config("keyfile")
        if not certfile and not keyfile:
            raise PushkinSetupException(
                "You must provide a path to an APNs certificate, or an APNs token."
            )

        if certfile:
            if not os.path.exists(certfile):
                raise PushkinSetupException(
                    f"The APNs certificate '{certfile}' does not exist."
                )
        else:
            # keyfile
            if not os.path.exists(keyfile):
                raise PushkinSetupException(
                    f"The APNs key file '{keyfile}' does not exist."
                )
            if not self.get_config("key_id"):
                raise PushkinSetupException("You must supply key_id.")
            if not self.get_config("team_id"):
                raise PushkinSetupException("You must supply team_id.")
            if not self.get_config("topic"):
                raise PushkinSetupException("You must supply topic.")

        # use the Sygnal global proxy configuration
        proxy_url_str = sygnal.config.get("proxy")

        loop = asyncio.get_event_loop()
        if proxy_url_str:
            # this overrides the create_connection method to use a HTTP proxy
            loop = ProxyingEventLoopWrapper(loop, proxy_url_str)  # type: ignore

        if certfile is not None:
            # max_connection_attempts is actually the maximum number of
            # additional connection attempts, so =0 means try once only
            # (we will retry at a higher level so not worth doing more here)
            self.apns_client = APNs(
                client_cert=certfile,
                use_sandbox=self.use_sandbox,
                max_connection_attempts=0,
                loop=loop,
            )

            self._report_certificate_expiration(certfile)
        else:
            # max_connection_attempts is actually the maximum number of
            # additional connection attempts, so =0 means try once only
            # (we will retry at a higher level so not worth doing more here)
            self.apns_client = APNs(
                key=self.get_config("keyfile"),
                key_id=self.get_config("key_id"),
                team_id=self.get_config("team_id"),
                topic=self.get_config("topic"),
                use_sandbox=self.use_sandbox,
                max_connection_attempts=0,
                loop=loop,
            )

        # without this, aioapns will retry every second forever.
        self.apns_client.pool.max_connection_attempts = 3

    def _report_certificate_expiration(self, certfile):
        """Export the epoch time that the certificate expires as a metric."""
        with open(certfile, "rb") as f:
            cert_bytes = f.read()

        cert = load_pem_x509_certificate(cert_bytes, default_backend())
        # Report the expiration time as seconds since the epoch (in UTC time).
        CERTIFICATE_EXPIRATION_GAUGE.labels(pushkin=self.name).set(
            cert.not_valid_after.replace(tzinfo=timezone.utc).timestamp()
        )

    async def _dispatch_request(self, log, span, device, shaved_payload, prio):
        """
        Actually attempts to dispatch the notification once.
        """

        # this is no good: APNs expects ID to be in their format
        # so we can't just derive a
        # notif_id = context.request_id + f"-{n.devices.index(device)}"

        notif_id = str(uuid4())

        log.info(f"Sending as APNs-ID {notif_id}")
        span.set_tag("apns_id", notif_id)

        request = NotificationRequest(
            device_token=device.pushkey,
            message=shaved_payload,
            priority=prio,
            notification_id=notif_id,
        )

        try:

            with ACTIVE_REQUESTS_GAUGE.track_inprogress():
                with SEND_TIME_HISTOGRAM.time():
                    response = await self._send_notification(request)
        except aioapns.ConnectionError:
            raise TemporaryNotificationDispatchException("aioapns Connection Failure")

        code = int(response.status)

        span.set_tag(tags.HTTP_STATUS_CODE, code)

        RESPONSE_STATUS_CODES_COUNTER.labels(pushkin=self.name, code=code).inc()

        if response.is_successful:
            return []
        else:
            # .description corresponds to the 'reason' response field
            span.set_tag("apns_reason", response.description)
            if (
                code == self.TOKEN_ERROR_CODE
                or response.description == self.TOKEN_ERROR_REASON
            ):
                return [device.pushkey]
            else:
                if 500 <= code < 600:
                    raise TemporaryNotificationDispatchException(
                        f"{response.status} {response.description}"
                    )
                else:
                    raise NotificationDispatchException(
                        f"{response.status} {response.description}"
                    )

    async def _dispatch_notification_unlimited(self, n, device, context):
        log = NotificationLoggerAdapter(logger, {"request_id": context.request_id})

        # The pushkey is kind of secret because you can use it to send push
        # to someone.
        # span_tags = {"pushkey": device.pushkey}
        span_tags: Dict[str, int] = {}

        with self.sygnal.tracer.start_span(
            "apns_dispatch", tags=span_tags, child_of=context.opentracing_span
        ) as span_parent:

<<<<<<< HEAD
            payload = self._get_payload_full(n, log)
=======
            if n.event_id and not n.type:
                payload = self._get_payload_event_id_only(n, device)
            else:
                payload = self._get_payload_full(n, device, log)
>>>>>>> 77338eeb

            if payload is None:
                # Nothing to do
                span_parent.log_kv({logs.EVENT: "apns_no_payload"})
                return []
            prio = 10
            if n.prio == "low":
                prio = 5

            shaved_payload = apnstruncate.truncate(
                payload, max_length=self.MAX_JSON_BODY_SIZE
            )

            for retry_number in range(self.MAX_TRIES):
                try:
                    log.debug("Trying")

                    span_tags = {"retry_num": retry_number}

                    with self.sygnal.tracer.start_span(
                        "apns_dispatch_try", tags=span_tags, child_of=span_parent
                    ) as span:
                        return await self._dispatch_request(
                            log, span, device, shaved_payload, prio
                        )
                except TemporaryNotificationDispatchException as exc:
                    retry_delay = self.RETRY_DELAY_BASE * (2 ** retry_number)
                    if exc.custom_retry_delay is not None:
                        retry_delay = exc.custom_retry_delay

                    log.warning(
                        "Temporary failure, will retry in %d seconds",
                        retry_delay,
                        exc_info=True,
                    )

                    span_parent.log_kv(
                        {"event": "temporary_fail", "retrying_in": retry_delay}
                    )

                    if retry_number == self.MAX_TRIES - 1:
                        raise NotificationDispatchException(
                            "Retried too many times."
                        ) from exc
                    else:
                        await twisted_sleep(
                            retry_delay, twisted_reactor=self.sygnal.reactor
                        )

<<<<<<< HEAD
    def _get_payload_full(self, n, log):
=======
    def _get_payload_event_id_only(self, n, device):
        """
        Constructs a payload for a notification where we know only the event ID.
        Args:
            n: The notification to construct a payload for.
            device (Device): Device information to which the constructed payload
            will be sent.

        Returns:
            The APNs payload as a nested dicts.
        """
        payload = {}

        if device.data:
            payload.update(device.data.get("default_payload", {}))

        if n.room_id:
            payload["room_id"] = n.room_id
        if n.event_id:
            payload["event_id"] = n.event_id

        if n.counts.unread is not None:
            payload["unread_count"] = n.counts.unread
        if n.counts.missed_calls is not None:
            payload["missed_calls"] = n.counts.missed_calls

        return payload

    def _get_payload_full(self, n, device, log):
>>>>>>> 77338eeb
        """
        Constructs a payload for a notification.
        Args:
            n: The notification to construct a payload for.
            device (Device): Device information to which the constructed payload
            will be sent.
            log: A logger.

        Returns:
            The APNs payload as nested dicts.
        """

        loc_key = None
        loc_args = None

        aps = {}
        payload = {}

        if n.request and n.request.startswith('ServiceRequest'):
            if n.type == "create":
                loc_key = "CASE_CREATED"
            if loc_key and n.request:
                payload["triggeredBy"] = n.request

        if n.request and n.request.startswith('Communication'):
            if n.type == "create" or n.type == "update":
                loc_key = "CASE_UPDATED"
            if loc_key and n.request:
                payload["triggeredBy"] = n.request

        if n.request and n.request.startswith('CommunicationRequest'):
            if n.type == "create":
                loc_key = "CALL_CREATED"
            if n.type == "update":
                loc_key = "CALL_UPDATED"
            if loc_key and n.request:
                payload["triggeredBy"] = n.request

        if loc_key is None:
            log.info("Nothing to do for alert of type %s", n.type)
            return None

<<<<<<< HEAD
        if loc_key:
            aps["alert"] = {"loc-key": loc_key}
            aps["mutable-content"] = 1

        if loc_args:
            aps["alert"]["loc-args"] = loc_args

        if loc_key and n.patient:
            payload["patient"] = n.patient
        if loc_key and n.sender:
            payload["sender"] = n.sender

        payload["sound"] = "default"
=======
        badge = None
        if n.counts.unread is not None:
            badge = n.counts.unread
        if n.counts.missed_calls is not None:
            if badge is None:
                badge = 0
            badge += n.counts.missed_calls

        if loc_key is None and badge is None:
            log.info("Nothing to do for alert of type %s", n.type)
            return None

        payload = {}

        if n.type and device.data:
            payload = copy.deepcopy(device.data.get("default_payload", {}))

        payload.setdefault("aps", {})

        if loc_key:
            payload["aps"].setdefault("alert", {})["loc-key"] = loc_key

        if loc_args:
            payload["aps"].setdefault("alert", {})["loc-args"] = loc_args

        if badge is not None:
            payload["aps"]["badge"] = badge

        if loc_key and n.room_id:
            payload["room_id"] = n.room_id
        if loc_key and n.event_id:
            payload["event_id"] = n.event_id
>>>>>>> 77338eeb

        return payload

    async def _send_notification(self, request):
        return await Deferred.fromFuture(
            asyncio.ensure_future(self.apns_client.send_notification(request))
        )<|MERGE_RESOLUTION|>--- conflicted
+++ resolved
@@ -194,8 +194,10 @@
         log.info(f"Sending as APNs-ID {notif_id}")
         span.set_tag("apns_id", notif_id)
 
+        device_token = device.pushkey
+
         request = NotificationRequest(
-            device_token=device.pushkey,
+            device_token=device_token,
             message=shaved_payload,
             priority=prio,
             notification_id=notif_id,
@@ -247,19 +249,15 @@
             "apns_dispatch", tags=span_tags, child_of=context.opentracing_span
         ) as span_parent:
 
-<<<<<<< HEAD
-            payload = self._get_payload_full(n, log)
-=======
             if n.event_id and not n.type:
                 payload = self._get_payload_event_id_only(n, device)
             else:
                 payload = self._get_payload_full(n, device, log)
->>>>>>> 77338eeb
 
             if payload is None:
                 # Nothing to do
                 span_parent.log_kv({logs.EVENT: "apns_no_payload"})
-                return []
+                return
             prio = 10
             if n.prio == "low":
                 prio = 5
@@ -304,9 +302,6 @@
                             retry_delay, twisted_reactor=self.sygnal.reactor
                         )
 
-<<<<<<< HEAD
-    def _get_payload_full(self, n, log):
-=======
     def _get_payload_event_id_only(self, n, device):
         """
         Constructs a payload for a notification where we know only the event ID.
@@ -336,7 +331,6 @@
         return payload
 
     def _get_payload_full(self, n, device, log):
->>>>>>> 77338eeb
         """
         Constructs a payload for a notification.
         Args:
@@ -348,11 +342,14 @@
         Returns:
             The APNs payload as nested dicts.
         """
+        from_display = n.sender
+        if n.sender_display_name is not None:
+            from_display = n.sender_display_name
+        from_display = from_display[0 : self.MAX_FIELD_LENGTH]
 
         loc_key = None
         loc_args = None
 
-        aps = {}
         payload = {}
 
         if n.request and n.request.startswith('ServiceRequest'):
@@ -379,34 +376,11 @@
             log.info("Nothing to do for alert of type %s", n.type)
             return None
 
-<<<<<<< HEAD
-        if loc_key:
-            aps["alert"] = {"loc-key": loc_key}
-            aps["mutable-content"] = 1
-
-        if loc_args:
-            aps["alert"]["loc-args"] = loc_args
-
         if loc_key and n.patient:
             payload["patient"] = n.patient
         if loc_key and n.sender:
             payload["sender"] = n.sender
 
-        payload["sound"] = "default"
-=======
-        badge = None
-        if n.counts.unread is not None:
-            badge = n.counts.unread
-        if n.counts.missed_calls is not None:
-            if badge is None:
-                badge = 0
-            badge += n.counts.missed_calls
-
-        if loc_key is None and badge is None:
-            log.info("Nothing to do for alert of type %s", n.type)
-            return None
-
-        payload = {}
 
         if n.type and device.data:
             payload = copy.deepcopy(device.data.get("default_payload", {}))
@@ -419,14 +393,11 @@
         if loc_args:
             payload["aps"].setdefault("alert", {})["loc-args"] = loc_args
 
-        if badge is not None:
-            payload["aps"]["badge"] = badge
 
         if loc_key and n.room_id:
             payload["room_id"] = n.room_id
         if loc_key and n.event_id:
             payload["event_id"] = n.event_id
->>>>>>> 77338eeb
 
         return payload
 
