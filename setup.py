--- conflicted
+++ resolved
@@ -33,12 +33,8 @@
     name="matrix-sygnal",
     packages=find_packages(exclude=["tests", "tests.*"]),
     description="Reference Push Gateway for Matrix Notifications",
-<<<<<<< HEAD
-    use_scm_version=False,
-=======
     use_scm_version=True,
     python_requires=">=3.7",
->>>>>>> 860cda0f
     setup_requires=["setuptools_scm"],
     install_requires=[
         "Twisted>=19.2.1",
